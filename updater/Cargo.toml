[package]
description = "Parity Updater Service."
name = "parity-updater"
version = "1.9.0"
license = "GPL-3.0"
authors = ["Parity Technologies <admin@parity.io>"]

[dependencies]
log = "0.3"
<<<<<<< HEAD
ethabi = "5.1"
=======
ethabi = { git = "https://github.com/paritytech/ethabi/", branch = "call-function" }
ethabi-derive = { git = "https://github.com/paritytech/ethabi/", branch = "call-function" }
ethabi-contract = { git = "https://github.com/paritytech/ethabi/", branch = "call-function" }
>>>>>>> a970c451
target_info = "0.1"
semver = "0.6"
ethcore = { path = "../ethcore" }
ethsync = { path = "../sync" }
ethcore-bytes = { path = "../util/bytes" }
ethereum-types = "0.2"
futures = "0.1"
parking_lot = "0.5"
parity-hash-fetch = { path = "../hash-fetch" }
parity-reactor = { path = "../util/reactor" }
parity-version = { path = "../util/version" }
path = { path = "../util/path" }<|MERGE_RESOLUTION|>--- conflicted
+++ resolved
@@ -7,13 +7,9 @@
 
 [dependencies]
 log = "0.3"
-<<<<<<< HEAD
 ethabi = "5.1"
-=======
-ethabi = { git = "https://github.com/paritytech/ethabi/", branch = "call-function" }
-ethabi-derive = { git = "https://github.com/paritytech/ethabi/", branch = "call-function" }
-ethabi-contract = { git = "https://github.com/paritytech/ethabi/", branch = "call-function" }
->>>>>>> a970c451
+ethabi-derive = "5.0"
+ethabi-contract = "5.0"
 target_info = "0.1"
 semver = "0.6"
 ethcore = { path = "../ethcore" }
