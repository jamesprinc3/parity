// Copyright 2015-2017 Parity Technologies (UK) Ltd.
// This file is part of Parity.

// Parity is free software: you can redistribute it and/or modify
// it under the terms of the GNU General Public License as published by
// the Free Software Foundation, either version 3 of the License, or
// (at your option) any later version.

// Parity is distributed in the hope that it will be useful,
// but WITHOUT ANY WARRANTY; without even the implied warranty of
// MERCHANTABILITY or FITNESS FOR A PARTICULAR PURPOSE.  See the
// GNU General Public License for more details.

// You should have received a copy of the GNU General Public License
// along with Parity.  If not, see <http://www.gnu.org/licenses/>.

//! A blockchain engine that supports a non-instant BFT proof-of-authority.

use std::fmt;
use std::sync::atomic::{AtomicUsize, AtomicBool, Ordering as AtomicOrdering};
use std::sync::{Weak, Arc};
use std::time::{UNIX_EPOCH, Duration};
use std::collections::{BTreeMap, HashSet};
use std::iter::FromIterator;

use account_provider::AccountProvider;
use block::*;
use client::EngineClient;
use engines::{Engine, Seal, EngineError, ConstructedVerifier};
use error::{Error, BlockError};
use ethjson;
use machine::{AuxiliaryData, Call, EthereumMachine};
use hash::keccak;
use header::{Header, BlockNumber};

use super::signer::EngineSigner;
use super::validator_set::{ValidatorSet, SimpleList, new_validator_set};

use self::finality::RollingFinality;

use ethkey::{public_to_address, recover, verify_address, Signature};
use io::{IoContext, IoHandler, TimerToken, IoService};
use itertools::{self, Itertools};
<<<<<<< HEAD
use rlp::{encode, Decodable, DecoderError, Encodable, RlpStream, UntrustedRlp};
use bigint::prelude::{U256, U128};
use bigint::hash::{H256, H520};
=======
use rlp::{UntrustedRlp, encode};
use ethereum_types::{H256, H520, Address, U128, U256};
>>>>>>> bc8216a8
use semantic_version::SemanticVersion;
use parking_lot::{Mutex, RwLock};
use unexpected::{Mismatch, OutOfBounds};

mod finality;

/// `AuthorityRound` params.
pub struct AuthorityRoundParams {
	/// Time to wait before next block or authority switching,
	/// in seconds.
	///
	/// Deliberately typed as u16 as too high of a value leads
	/// to slow block issuance.
	pub step_duration: u16,
	/// Starting step,
	pub start_step: Option<u64>,
	/// Valid validators.
	pub validators: Box<ValidatorSet>,
	/// Chain score validation transition block.
	pub validate_score_transition: u64,
	/// Monotonic step validation transition block.
	pub validate_step_transition: u64,
	/// Immediate transitions.
	pub immediate_transitions: bool,
	/// Block reward in base units.
	pub block_reward: U256,
	/// Number of accepted uncles transition block.
	pub maximum_uncle_count_transition: u64,
	/// Number of accepted uncles.
	pub maximum_uncle_count: usize,
	/// Number of accepted empty steps.
	pub maximum_empty_steps: usize,
}

const U16_MAX: usize = ::std::u16::MAX as usize;

impl From<ethjson::spec::AuthorityRoundParams> for AuthorityRoundParams {
	fn from(p: ethjson::spec::AuthorityRoundParams) -> Self {
		let mut step_duration_usize: usize = p.step_duration.into();
		if step_duration_usize > U16_MAX {
			step_duration_usize = U16_MAX;
			warn!(target: "engine", "step_duration is too high ({}), setting it to {}", step_duration_usize, U16_MAX);
		}
		AuthorityRoundParams {
			step_duration: step_duration_usize as u16,
			validators: new_validator_set(p.validators),
			start_step: p.start_step.map(Into::into),
			validate_score_transition: p.validate_score_transition.map_or(0, Into::into),
			validate_step_transition: p.validate_step_transition.map_or(0, Into::into),
			immediate_transitions: p.immediate_transitions.unwrap_or(false),
			block_reward: p.block_reward.map_or_else(Default::default, Into::into),
			maximum_uncle_count_transition: p.maximum_uncle_count_transition.map_or(0, Into::into),
			maximum_uncle_count: p.maximum_uncle_count.map_or(0, Into::into),
			maximum_empty_steps: p.maximum_empty_steps.map_or(0, Into::into),
		}
	}
}

// Helper for managing the step.
#[derive(Debug)]
struct Step {
	calibrate: bool, // whether calibration is enabled.
	inner: AtomicUsize,
	duration: u16,
}

impl Step {
	fn load(&self) -> usize { self.inner.load(AtomicOrdering::SeqCst) }
	fn duration_remaining(&self) -> Duration {
		let now = unix_now();
		let expected_seconds = (self.load() as u64)
			.checked_add(1)
			.and_then(|ctr| ctr.checked_mul(self.duration as u64))
			.map(Duration::from_secs);

		match expected_seconds {
			Some(step_end) if step_end > now => step_end - now,
			Some(_) => Duration::from_secs(0),
			None => {
				let ctr = self.load();
				error!(target: "engine", "Step counter is too high: {}, aborting", ctr);
				panic!("step counter is too high: {}", ctr)
			},
		}

	}

	fn increment(&self) {
		use std::usize;
		// fetch_add won't panic on overflow but will rather wrap
		// around, leading to zero as the step counter, which might
		// lead to unexpected situations, so it's better to shut down.
		if self.inner.fetch_add(1, AtomicOrdering::SeqCst) == usize::MAX {
			error!(target: "engine", "Step counter is too high: {}, aborting", usize::MAX);
			panic!("step counter is too high: {}", usize::MAX);
		}

	}

	fn calibrate(&self) {
		if self.calibrate {
			let new_step = unix_now().as_secs() / (self.duration as u64);
			self.inner.store(new_step as usize, AtomicOrdering::SeqCst);
		}
	}

	fn check_future(&self, given: usize) -> Result<(), Option<OutOfBounds<u64>>> {
		const REJECTED_STEP_DRIFT: usize = 4;

		// Verify if the step is correct.
		if given <= self.load() {
			return Ok(());
		}

		// Make absolutely sure that the given step is incorrect.
		self.calibrate();
		let current = self.load();

		// reject blocks too far in the future
		if given > current + REJECTED_STEP_DRIFT {
			Err(None)
		// wait a bit for blocks in near future
		} else if given > current {
			let d = self.duration as u64;
			Err(Some(OutOfBounds {
				min: None,
				max: Some(d * current as u64),
				found: d * given as u64,
			}))
		} else {
			Ok(())
		}
	}
}

// Chain scoring: total weight is sqrt(U256::max_value())*height - step
fn calculate_score(parent_step: U256, current_step: U256, current_empty_steps: U256) -> U256 {
	U256::from(U128::max_value()) + parent_step - current_step + current_empty_steps
}

struct EpochManager {
	epoch_transition_hash: H256,
	epoch_transition_number: BlockNumber,
	finality_checker: RollingFinality,
	force: bool,
}

impl EpochManager {
	fn blank() -> Self {
		EpochManager {
			epoch_transition_hash: H256::default(),
			epoch_transition_number: 0,
			finality_checker: RollingFinality::blank(Vec::new()),
			force: true,
		}
	}

	// zoom to epoch for given header. returns true if succeeded, false otherwise.
	fn zoom_to(&mut self, client: &EngineClient, machine: &EthereumMachine, validators: &ValidatorSet, header: &Header) -> bool {
		let last_was_parent = self.finality_checker.subchain_head() == Some(header.parent_hash().clone());

		// early exit for current target == chain head, but only if the epochs are
		// the same.
		if last_was_parent && !self.force {
			return true;
		}

		self.force = false;
		debug!(target: "engine", "Zooming to epoch for block {}", header.hash());

		// epoch_transition_for can be an expensive call, but in the absence of
		// forks it will only need to be called for the block directly after
		// epoch transition, in which case it will be O(1) and require a single
		// DB lookup.
		let last_transition = match client.epoch_transition_for(*header.parent_hash()) {
			Some(t) => t,
			None => {
				// this really should never happen unless the block passed
				// hasn't got a parent in the database.
				debug!(target: "engine", "No genesis transition found.");
				return false;
			}
		};

		// extract other epoch set if it's not the same as the last.
		if last_transition.block_hash != self.epoch_transition_hash {
			let (signal_number, set_proof, _) = destructure_proofs(&last_transition.proof)
				.expect("proof produced by this engine; therefore it is valid; qed");

			trace!(target: "engine", "extracting epoch set for epoch ({}, {}) signalled at #{}",
				last_transition.block_number, last_transition.block_hash, signal_number);

			let first = signal_number == 0;
			let epoch_set = validators.epoch_set(
				first,
				machine,
				signal_number, // use signal number so multi-set first calculation is correct.
				set_proof,
			)
				.ok()
				.map(|(list, _)| list.into_inner())
				.expect("proof produced by this engine; therefore it is valid; qed");

			self.finality_checker = RollingFinality::blank(epoch_set);
		}

		self.epoch_transition_hash = last_transition.block_hash;
		self.epoch_transition_number = last_transition.block_number;

		true
	}

	// note new epoch hash. this will force the next block to re-load
	// the epoch set
	// TODO: optimize and don't require re-loading after epoch change.
	fn note_new_epoch(&mut self) {
		self.force = true;
	}

	/// Get validator set. Zoom to the correct epoch first.
	fn validators(&self) -> &SimpleList {
		self.finality_checker.validators()
	}
}

#[derive(Clone, Debug)]
struct EmptyStep {
	signature: H520,
	step: usize,
	parent_hash: H256,
}

impl EmptyStep {
	// FIXME: report malicious behavior
	fn verify(&self, validators: &ValidatorSet) -> Result<bool, Error> {
		let message = keccak(empty_step_rlp(self.step, &self.parent_hash));
		let correct_proposer = step_proposer(validators, &self.parent_hash, self.step);

		verify_address(&correct_proposer, &self.signature.into(), &message)
			.map_err(|e| e.into())
	}

	fn author(&self) -> Result<Address, Error> {
		let message = keccak(empty_step_rlp(self.step, &self.parent_hash));
		let public = recover(&self.signature.into(), &message)?;
		Ok(public_to_address(&public))
	}
}

impl fmt::Display for EmptyStep {
	fn fmt(&self, f: &mut fmt::Formatter) -> Result<(), fmt::Error> {
		write!(f, "({}, {})", self.signature, self.step)
	}
}

impl Encodable for EmptyStep {
	fn rlp_append(&self, s: &mut RlpStream) {
		let empty_step_rlp = empty_step_rlp(self.step, &self.parent_hash);
		s.begin_list(2)
			.append(&self.signature)
			.append_raw(&empty_step_rlp, 1);
	}
}

impl Decodable for EmptyStep {
	fn decode(rlp: &UntrustedRlp) -> Result<Self, DecoderError> {
		let signature = rlp.val_at(0)?;
		let empty_step_rlp = rlp.at(1)?;

		let step = empty_step_rlp.val_at(0)?;
		let parent_hash = empty_step_rlp.val_at(1)?;

		Ok(EmptyStep { signature, step, parent_hash })
	}
}

pub fn empty_step_full_rlp(signature: &H520, empty_step_rlp: &[u8]) -> Vec<u8> {
	let mut s = RlpStream::new_list(2);
	s.append(signature).append_raw(empty_step_rlp, 1);
	s.out()
}

pub fn empty_step_rlp(step: usize, parent_hash: &H256) -> Vec<u8> {
	let mut s = RlpStream::new_list(2);
	s.append(&step).append(parent_hash);
	s.out()
}

/// Engine using `AuthorityRound` proof-of-authority BFT consensus.
pub struct AuthorityRound {
	transition_service: IoService<()>,
	step: Arc<Step>,
	can_propose: AtomicBool,
	client: RwLock<Option<Weak<EngineClient>>>,
	signer: RwLock<EngineSigner>,
	validators: Box<ValidatorSet>,
	validate_score_transition: u64,
	validate_step_transition: u64,
	empty_steps: Mutex<Vec<EmptyStep>>,
	epoch_manager: Mutex<EpochManager>,
	immediate_transitions: bool,
	block_reward: U256,
	maximum_uncle_count_transition: u64,
	maximum_uncle_count: usize,
	maximum_empty_steps: usize,
	machine: EthereumMachine,
}

// header-chain validator.
struct EpochVerifier {
	step: Arc<Step>,
	subchain_validators: SimpleList,
}

impl super::EpochVerifier<EthereumMachine> for EpochVerifier {
	fn verify_light(&self, header: &Header) -> Result<(), Error> {
		// Validate the timestamp
		verify_timestamp(&*self.step, header_step(header)?)?;
		// always check the seal since it's fast.
		// nothing heavier to do.
		verify_external(header, &self.subchain_validators)
	}

	fn check_finality_proof(&self, proof: &[u8]) -> Option<Vec<H256>> {
		macro_rules! otry {
			($e: expr) => {
				match $e {
					Some(x) => x,
					None => return None,
				}
			}
		}

		let mut finality_checker = RollingFinality::blank(self.subchain_validators.clone().into_inner());
		let mut finalized = Vec::new();

		let headers: Vec<Header> = otry!(UntrustedRlp::new(proof).as_list().ok());

<<<<<<< HEAD
		{
			let mut push_header = |parent_header: &Header, header: Option<&Header>| {
				// ensure all headers have correct number of seal fields so we can `verify_external`
				// and get `empty_steps` without panic.
				if parent_header.seal().len() != 3 { return None }
				if header.iter().any(|h| h.seal().len() != 3) { return None }
				// `verify_external` checks that signature is correct and author == signer.
				otry!(verify_external(parent_header, &self.subchain_validators, &*self.step, |_| {}).ok());

				let mut signers = match header {
					Some(header) => otry!(header_empty_steps_signers(header).ok()),
					_ => Vec::new(),
				};
				signers.push(parent_header.author().clone());

				let newly_finalized = otry!(finality_checker.push_hash(parent_header.hash(), signers).ok());
				finalized.extend(newly_finalized);

				Some(())
			};

			for window in headers.windows(2) {
				otry!(push_header(&window[0], Some(&window[1])));
			}
=======
		for header in &headers {
			// ensure all headers have correct number of seal fields so we can `verify_external`
			// without panic.
			//
			// `verify_external` checks that signature is correct and author == signer.
			if header.seal().len() != 2 { return None }
			otry!(verify_external(header, &self.subchain_validators).ok());
>>>>>>> bc8216a8

			if let Some(last) = headers.last() {
				otry!(push_header(last, None));
			}
		}

		if finalized.is_empty() { None } else { Some(finalized) }
	}
}

<<<<<<< HEAD
// Report misbehavior
#[derive(Debug)]
#[allow(dead_code)]
enum Report {
	// Malicious behavior
	Malicious(Address, BlockNumber, Bytes),
	// benign misbehavior
	Benign(Address, BlockNumber),
}

fn header_seal_hash(header: &Header, empty_steps: &[u8]) -> H256 {
	let mut message = header.bare_hash().to_vec();
	message.extend_from_slice(empty_steps);
	keccak(message)
}

=======
>>>>>>> bc8216a8
fn header_step(header: &Header) -> Result<usize, ::rlp::DecoderError> {
	UntrustedRlp::new(&header.seal().get(0).expect("was either checked with verify_block_basic or is genesis; has 3 fields; qed (Make sure the spec file has a correct genesis seal)")).as_val()
}

fn header_signature(header: &Header) -> Result<Signature, ::rlp::DecoderError> {
	UntrustedRlp::new(&header.seal().get(1).expect("was checked with verify_block_basic; has 3 fields; qed")).as_val::<H520>().map(Into::into)
}

fn header_empty_steps_raw(header: &Header) -> &[u8] {
	header.seal().get(2).expect("was checked with verify_block_basic; has 3 fields; qed")
}

fn header_empty_steps(header: &Header) -> Result<Vec<EmptyStep>, ::rlp::DecoderError> {
	UntrustedRlp::new(header_empty_steps_raw(header)).as_list::<EmptyStep>().map(Into::into)
}

// gets the signers of empty step messages for the given header, does not include repeated signers
fn header_empty_steps_signers(header: &Header) -> Result<Vec<Address>, Error> {
	let mut signers = HashSet::new();
	for empty_step in header_empty_steps(header)? {
		signers.insert(empty_step.author()?);
	}

	Ok(Vec::from_iter(signers.into_iter()))
}

fn step_proposer(validators: &ValidatorSet, bh: &H256, step: usize) -> Address {
	let proposer = validators.get(bh, step);
	trace!(target: "engine", "Fetched proposer for step {}: {}", step, proposer);
	proposer
}

fn is_step_proposer(validators: &ValidatorSet, bh: &H256, step: usize, address: &Address) -> bool {
	step_proposer(validators, bh, step) == *address
}

fn verify_timestamp(step: &Step, header_step: usize) -> Result<(), BlockError> {
	match step.check_future(header_step) {
		Err(None) => {
			trace!(target: "engine", "verify_timestamp: block from the future");
			Err(BlockError::InvalidSeal.into())
		},
		Err(Some(oob)) => {
			// NOTE This error might be returned only in early stage of verification (Stage 1).
			// Returning it further won't recover the sync process.
			trace!(target: "engine", "verify_timestamp: block too early");
			Err(BlockError::TemporarilyInvalid(oob).into())
		},
<<<<<<< HEAD
		Ok(_) => {
			let proposer_signature = header_signature(header)?;
			let correct_proposer = validators.get(header.parent_hash(), header_step);
			let is_invalid_proposer = *header.author() != correct_proposer || {
				let header_seal_hash = header_seal_hash(header, header_empty_steps_raw(header));
				!verify_address(&correct_proposer, &proposer_signature, &header_seal_hash)?
			};

			if is_invalid_proposer {
				trace!(target: "engine", "verify_block_external: bad proposer for step: {}", header_step);
				Err(EngineError::NotProposer(Mismatch { expected: correct_proposer, found: header.author().clone() }))?
			} else {
				Ok(())
			}
		}
=======
		Ok(_) => Ok(()),
	}
}

fn verify_external(header: &Header, validators: &ValidatorSet) -> Result<(), Error> {
	let header_step = header_step(header)?;

	let proposer_signature = header_signature(header)?;
	let correct_proposer = validators.get(header.parent_hash(), header_step);
	let is_invalid_proposer = *header.author() != correct_proposer ||
		!verify_address(&correct_proposer, &proposer_signature, &header.bare_hash())?;

	if is_invalid_proposer {
		trace!(target: "engine", "verify_block_external: bad proposer for step: {}", header_step);
		Err(EngineError::NotProposer(Mismatch { expected: correct_proposer, found: header.author().clone() }))?
	} else {
		Ok(())
>>>>>>> bc8216a8
	}
}

fn combine_proofs(signal_number: BlockNumber, set_proof: &[u8], finality_proof: &[u8]) -> Vec<u8> {
	let mut stream = ::rlp::RlpStream::new_list(3);
	stream.append(&signal_number).append(&set_proof).append(&finality_proof);
	stream.out()
}

fn destructure_proofs(combined: &[u8]) -> Result<(BlockNumber, &[u8], &[u8]), Error> {
	let rlp = UntrustedRlp::new(combined);
	Ok((
		rlp.at(0)?.as_val()?,
		rlp.at(1)?.data()?,
		rlp.at(2)?.data()?,
	))
}

trait AsMillis {
	fn as_millis(&self) -> u64;
}

impl AsMillis for Duration {
	fn as_millis(&self) -> u64 {
		self.as_secs()*1_000 + (self.subsec_nanos()/1_000_000) as u64
	}
}

impl AuthorityRound {
	/// Create a new instance of AuthorityRound engine.
	pub fn new(our_params: AuthorityRoundParams, machine: EthereumMachine) -> Result<Arc<Self>, Error> {
		if our_params.step_duration == 0 {
			error!(target: "engine", "Authority Round step duration can't be zero, aborting");
			panic!("authority_round: step duration can't be zero")
		}
		let should_timeout = our_params.start_step.is_none();
		let initial_step = our_params.start_step.unwrap_or_else(|| (unix_now().as_secs() / (our_params.step_duration as u64))) as usize;
		let engine = Arc::new(
			AuthorityRound {
				transition_service: IoService::<()>::start()?,
				step: Arc::new(Step {
					inner: AtomicUsize::new(initial_step),
					calibrate: our_params.start_step.is_none(),
					duration: our_params.step_duration,
				}),
				can_propose: AtomicBool::new(true),
				client: RwLock::new(None),
				signer: Default::default(),
				validators: our_params.validators,
				validate_score_transition: our_params.validate_score_transition,
				validate_step_transition: our_params.validate_step_transition,
				empty_steps: Mutex::new(Vec::new()),
				epoch_manager: Mutex::new(EpochManager::blank()),
				immediate_transitions: our_params.immediate_transitions,
				block_reward: our_params.block_reward,
				maximum_uncle_count_transition: our_params.maximum_uncle_count_transition,
				maximum_uncle_count: our_params.maximum_uncle_count,
				maximum_empty_steps: our_params.maximum_empty_steps,
				machine: machine,
			});

		// Do not initialize timeouts for tests.
		if should_timeout {
			let handler = TransitionHandler { engine: Arc::downgrade(&engine) };
			engine.transition_service.register_handler(Arc::new(handler))?;
		}
		Ok(engine)
	}

	fn empty_steps(&self, from_step: U256, to_step: U256, parent_hash: H256) -> Vec<EmptyStep> {
		self.empty_steps.lock().iter().filter(|e| {
			U256::from(e.step) > from_step &&
				U256::from(e.step) < to_step &&
				e.parent_hash == parent_hash
		}).cloned().collect()
	}

	fn handle_valid_message(&self, empty_step: EmptyStep) {
		let mut empty_steps = self.empty_steps.lock();
		empty_steps.push(empty_step);
	}

	fn generate_empty_step(&self, parent_hash: &H256) {
		let step = self.step.load();
		let empty_step_rlp = empty_step_rlp(step, parent_hash);

		if let Ok(signature) = self.sign(keccak(&empty_step_rlp)).map(Into::into) {
			let message_rlp = empty_step_full_rlp(&signature, &empty_step_rlp);

			let parent_hash = *parent_hash;
			let empty_step = EmptyStep { signature, step, parent_hash };

			trace!(target: "engine", "broadcasting empty step message: {:?}", empty_step);
			self.broadcast_message(message_rlp);
			self.handle_valid_message(empty_step);

		} else {
			warn!(target: "engine", "generate_empty_step: FAIL: accounts secret key unavailable");
		}
	}

	fn broadcast_message(&self, message: Vec<u8>) {
		if let Some(ref weak) = *self.client.read() {
			if let Some(c) = weak.upgrade() {
				c.broadcast_consensus_message(message);
			}
		}
	}
}

fn unix_now() -> Duration {
	UNIX_EPOCH.elapsed().expect("Valid time has to be set in your system.")
}

struct TransitionHandler {
	engine: Weak<AuthorityRound>,
}

const ENGINE_TIMEOUT_TOKEN: TimerToken = 23;

impl IoHandler<()> for TransitionHandler {
	fn initialize(&self, io: &IoContext<()>) {
		if let Some(engine) = self.engine.upgrade() {
			let remaining = engine.step.duration_remaining();
			io.register_timer_once(ENGINE_TIMEOUT_TOKEN, remaining.as_millis())
				.unwrap_or_else(|e| warn!(target: "engine", "Failed to start consensus step timer: {}.", e))
		}
	}

	fn timeout(&self, io: &IoContext<()>, timer: TimerToken) {
		if timer == ENGINE_TIMEOUT_TOKEN {
			if let Some(engine) = self.engine.upgrade() {
				// NOTE we might be lagging by couple of steps in case the timeout
				// has not been called fast enough.
				// Make sure to advance up to the actual step.
				while engine.step.duration_remaining().as_millis() == 0 {
					engine.step();
				}

				let next_run_at = engine.step.duration_remaining().as_millis() >> 2;
				io.register_timer_once(ENGINE_TIMEOUT_TOKEN, next_run_at)
					.unwrap_or_else(|e| warn!(target: "engine", "Failed to restart consensus step timer: {}.", e))
			}
		}
	}
}

impl Engine<EthereumMachine> for AuthorityRound {
	fn name(&self) -> &str { "AuthorityRound" }

	fn version(&self) -> SemanticVersion { SemanticVersion::new(1, 0, 0) }

	fn machine(&self) -> &EthereumMachine { &self.machine }

	/// Three fields - consensus step and the corresponding proposer signature, and a list of empty
	/// step messages (which should be empty if no steps are skipped)
	fn seal_fields(&self) -> usize { 3 }

	fn step(&self) {
		self.step.increment();
		self.can_propose.store(true, AtomicOrdering::SeqCst);
		if let Some(ref weak) = *self.client.read() {
			if let Some(c) = weak.upgrade() {
				c.update_sealing();
			}
		}
	}

	/// Additional engine-specific information for the user/developer concerning `header`.
	fn extra_info(&self, header: &Header) -> BTreeMap<String, String> {
		let step = header_step(header).as_ref().map(ToString::to_string).unwrap_or("".into());
		let signature = header_signature(header).as_ref().map(ToString::to_string).unwrap_or("".into());
		let empty_steps =
			if let Ok(empty_steps) = header_empty_steps(header).as_ref() {
				format!("[{}]",
						empty_steps.iter().fold(
							"".to_string(),
							|acc, e| if acc.len() > 0 { acc + ","} else { acc } + &e.to_string()))

			} else {
				"".into()
			};

		map![
			"step".into() => step,
			"signature".into() => signature,
			"emptySteps".into() => empty_steps
		]
	}

	fn maximum_uncle_count(&self, block: BlockNumber) -> usize {
		if block >= self.maximum_uncle_count_transition {
			self.maximum_uncle_count
		} else {
			// fallback to default value
			2
		}
	}

	fn populate_from_parent(&self, header: &mut Header, parent: &Header) {
		let parent_step = header_step(parent).expect("Header has been verified; qed");
		let current_step = self.step.load();
		let current_empty_steps = self.empty_steps(parent_step.into(), current_step.into(), parent.hash());
		let score = calculate_score(parent_step.into(), current_step.into(), current_empty_steps.len().into());
		header.set_difficulty(score);
	}

	fn seals_internally(&self) -> Option<bool> {
		// TODO: accept a `&Call` here so we can query the validator set.
		Some(self.signer.read().is_some())
	}

	fn handle_message(&self, rlp: &[u8]) -> Result<(), EngineError> {
		fn fmt_err<T: ::std::fmt::Debug>(x: T) -> EngineError {
			EngineError::MalformedMessage(format!("{:?}", x))
		}

		let rlp = UntrustedRlp::new(rlp);
		let empty_step: EmptyStep = rlp.as_val().map_err(fmt_err)?;;

		// FIXME: report
		if empty_step.verify(&*self.validators).unwrap_or(false) {
			trace!(target: "engine", "received empty step message {:?}", empty_step);
			self.handle_valid_message(empty_step);
		} else {
			trace!(target: "engine", "received invalid step message {:?}", empty_step);
		};

		Ok(())
	}

	/// Attempt to seal the block internally.
	///
	/// This operation is synchronous and may (quite reasonably) not be available, in which case
	/// `Seal::None` will be returned.
	fn generate_seal(&self, block: &ExecutedBlock, parent: &Header) -> Seal {
		// first check to avoid generating signature most of the time
		// (but there's still a race to the `compare_and_swap`)
		if !self.can_propose.load(AtomicOrdering::SeqCst) { return Seal::None; }

		let header = block.header();
		let parent_step: U256 = header_step(parent)
			.expect("Header has been verified; qed").into();

		let step = self.step.load();

		// filter messages from old and future steps and different parents
		let empty_steps = self.empty_steps(parent_step.into(), step.into(), *header.parent_hash());

		let expected_diff = calculate_score(parent_step, step.into(), empty_steps.len().into());

		if header.difficulty() != &expected_diff {
			debug!(target: "engine", "Aborting seal generation. The step or empty_steps have changed in the meantime. {:?} != {:?}",
				   header.difficulty(), expected_diff);
			return Seal::None;
		}

		if parent_step > step.into() {
			warn!(target: "engine", "Aborting seal generation for invalid step: {} > {}", parent_step, step);
			return Seal::None;
		}

		// fetch correct validator set for current epoch, taking into account
		// finality of previous transitions.
		let active_set;

		let validators = if self.immediate_transitions {
			&*self.validators
		} else {
			let mut epoch_manager = self.epoch_manager.lock();
			let client = match self.client.read().as_ref().and_then(|weak| weak.upgrade()) {
				Some(client) => client,
				None => {
					warn!(target: "engine", "Unable to generate seal: missing client ref.");
					return Seal::None;
				}
			};

			if !epoch_manager.zoom_to(&*client, &self.machine, &*self.validators, header) {
				debug!(target: "engine", "Unable to zoom to epoch.");
				return Seal::None;
			}

			active_set = epoch_manager.validators().clone();
			&active_set as &_
		};

		if is_step_proposer(validators, header.parent_hash(), step, header.author()) {
			// this is guarded against by `can_propose` unless the block was signed
			// on the same step (implies same key) and on a different node.
			if parent_step == step.into() {
				warn!("Attempted to seal block on the same step as parent. Is this authority sealing with more than one node?");
				return Seal::None;
			}

			// if there are no transactions to include in the block, we don't seal and instead broadcast a signed
			// `EmptyStep(step, parent_hash)` message. If we exceed the maximum amount of `empty_step` rounds we proceed
			// with the seal.
			if block.transactions().is_empty() && empty_steps.len() < self.maximum_empty_steps {
				self.generate_empty_step(header.parent_hash());
				return Seal::None;
			}

			let empty_steps_rlp = ::rlp::encode_list(&empty_steps).into_vec();

			if let Ok(signature) = self.sign(header_seal_hash(header, &empty_steps_rlp)) {
				trace!(target: "engine", "generate_seal: Issuing a block for step {}.", step);

				// only issue the seal if we were the first to reach the compare_and_swap.
				if self.can_propose.compare_and_swap(true, false, AtomicOrdering::SeqCst) {

					// clear old `empty_steps` messages
					self.empty_steps.lock().retain(|e| U256::from(e.step) > parent_step);
					let fields = vec![
						encode(&step).into_vec(),
						encode(&(&H520::from(signature) as &[u8])).into_vec(),
						empty_steps_rlp,
					];

					return Seal::Regular(fields);
				}
			} else {
				warn!(target: "engine", "generate_seal: FAIL: Accounts secret key unavailable.");
			}
		} else {
			trace!(target: "engine", "generate_seal: {} not a proposer for step {}.",
				header.author(), step);
		}

		Seal::None
	}

	fn verify_local_seal(&self, _header: &Header) -> Result<(), Error> {
		Ok(())
	}

	fn on_new_block(
		&self,
		block: &mut ExecutedBlock,
		epoch_begin: bool,
	) -> Result<(), Error> {
		// with immediate transitions, we don't use the epoch mechanism anyway.
		// the genesis is always considered an epoch, but we ignore it intentionally.
		if self.immediate_transitions || !epoch_begin { return Ok(()) }

		// genesis is never a new block, but might as well check.
		let header = block.fields().header.clone();
		let first = header.number() == 0;

		let mut call = |to, data| {
			let result = self.machine.execute_as_system(
				block,
				to,
				U256::max_value(), // unbounded gas? maybe make configurable.
				Some(data),
			);

			result.map_err(|e| format!("{}", e))
		};

		self.validators.on_epoch_begin(first, &header, &mut call)
	}

	/// Apply the block reward on finalisation of the block.
	fn on_close_block(&self, block: &mut ExecutedBlock) -> Result<(), Error> {
		// TODO: move to "machine::WithBalances" trait.
		::engines::common::bestow_block_reward(block, self.block_reward)
	}

	/// Check the number of seal fields.
	fn verify_block_basic(&self, header: &Header) -> Result<(), Error> {
		if header.number() >= self.validate_score_transition && *header.difficulty() >= U256::from(U128::max_value()) {
			return Err(From::from(BlockError::DifficultyOutOfBounds(
				OutOfBounds { min: None, max: Some(U256::from(U128::max_value())), found: *header.difficulty() }
			)));
		}

		// TODO [ToDr] Should this go from epoch manager?
		// If yes then probably benign reporting needs to be moved further in the verification.
		let set_number = header.number();

		match verify_timestamp(&*self.step, header_step(header)?) {
			Err(BlockError::InvalidSeal) => {
				self.validators.report_benign(header.author(), set_number, header.number());
				Err(BlockError::InvalidSeal.into())
			}
			Err(e) => Err(e.into()),
			Ok(()) => Ok(()),
		}
	}

	/// Do the step and gas limit validation.
	fn verify_block_family(&self, header: &Header, parent: &Header) -> Result<(), Error> {
		let step = header_step(header)?;
		let parent_step = header_step(parent)?;
		// TODO [ToDr] Should this go from epoch manager?
		let set_number = header.number();

		// Ensure header is from the step after parent.
		if step == parent_step
			|| (header.number() >= self.validate_step_transition && step <= parent_step) {
			trace!(target: "engine", "Multiple blocks proposed for step {}.", parent_step);

			self.validators.report_malicious(header.author(), set_number, header.number(), Default::default());
			Err(EngineError::DoubleVote(header.author().clone()))?;
		}

<<<<<<< HEAD
		// FIXME: report author
		// Verify empty steps
		let empty_steps = header_empty_steps(header)?;
		for empty_step in empty_steps {
			if empty_step.step < parent_step || empty_step.step > step {
				Err(EngineError::InsufficientProof(
					format!("empty step proof for invalid step: {:?}", empty_step.step)))?;
			}

			if empty_step.parent_hash != *header.parent_hash() {
				Err(EngineError::InsufficientProof(
					format!("empty step proof for invalid parent hash: {:?}", empty_step.parent_hash)))?;
			}

			if !empty_step.verify(&*self.validators).unwrap_or(false) {
				Err(EngineError::InsufficientProof(
					format!("invalid empty step proof: {:?}", empty_step)))?;
=======
		// Report skipped primaries.
		if let (true, Some(me)) = (step > parent_step + 1, self.signer.read().address()) {
			debug!(target: "engine", "Author {} built block with step gap. current step: {}, parent step: {}",
				header.author(), step, parent_step);
			let mut reported = HashSet::new();
			for s in parent_step + 1..step {
				let skipped_primary = step_proposer(&*self.validators, &parent.hash(), s);
				// Do not report this signer.
				if skipped_primary != me {
					self.validators.report_benign(&skipped_primary, set_number, header.number());
				}
				// Stop reporting once validators start repeating.
				if !reported.insert(skipped_primary) { break; }
>>>>>>> bc8216a8
			}
		}

		Ok(())
	}

	// Check the validators.
	fn verify_block_external(&self, header: &Header) -> Result<(), Error> {
		// fetch correct validator set for current epoch, taking into account
		// finality of previous transitions.
		let active_set;
		let validators = if self.immediate_transitions {
			&*self.validators
		} else {
			// get correct validator set for epoch.
			let client = match self.client.read().as_ref().and_then(|weak| weak.upgrade()) {
				Some(client) => client,
				None => {
					debug!(target: "engine", "Unable to verify sig: missing client ref.");
					return Err(EngineError::RequiresClient.into())
				}
			};

			let mut epoch_manager = self.epoch_manager.lock();
			if !epoch_manager.zoom_to(&*client, &self.machine, &*self.validators, header) {
				debug!(target: "engine", "Unable to zoom to epoch.");
				return Err(EngineError::RequiresClient.into())
			}

			active_set = epoch_manager.validators().clone();
			&active_set as &_
		};

		// verify signature against fixed list, but reports should go to the
		// contract itself.
		verify_external(header, validators)
	}

	fn genesis_epoch_data(&self, header: &Header, call: &Call) -> Result<Vec<u8>, String> {
		self.validators.genesis_epoch_data(header, call)
			.map(|set_proof| combine_proofs(0, &set_proof, &[]))
	}

	fn signals_epoch_end(&self, header: &Header, aux: AuxiliaryData)
		-> super::EpochChange<EthereumMachine>
	{
		if self.immediate_transitions { return super::EpochChange::No }

		let first = header.number() == 0;
		self.validators.signals_epoch_end(first, header, aux)
	}

	fn is_epoch_end(
		&self,
		chain_head: &Header,
		chain: &super::Headers<Header>,
		transition_store: &super::PendingTransitionStore,
	) -> Option<Vec<u8>> {
		// epochs only matter if we want to support light clients.
		if self.immediate_transitions { return None }

		let first = chain_head.number() == 0;

		// apply immediate transitions.
		if let Some(change) = self.validators.is_epoch_end(first, chain_head) {
			let change = combine_proofs(chain_head.number(), &change, &[]);
			return Some(change)
		}

		let client = match self.client.read().as_ref().and_then(|weak| weak.upgrade()) {
			Some(client) => client,
			None => {
				warn!(target: "engine", "Unable to check for epoch end: missing client ref.");
				return None;
			}
		};

		// find most recently finalized blocks, then check transition store for pending transitions.
		let mut epoch_manager = self.epoch_manager.lock();
		if !epoch_manager.zoom_to(&*client, &self.machine, &*self.validators, chain_head) {
			return None;
		}

		if epoch_manager.finality_checker.subchain_head() != Some(*chain_head.parent_hash()) {
			// build new finality checker from ancestry of chain head,
			// not including chain head itself yet.
			trace!(target: "finality", "Building finality up to parent of {} ({})",
				chain_head.hash(), chain_head.parent_hash());

			let mut hash = chain_head.parent_hash().clone();
			let mut parent_empty_steps_signers = match header_empty_steps_signers(&chain_head) {
				Ok(empty_step_signers) => empty_step_signers,
				Err(_) => {
					warn!(target: "finality", "Failed to get empty step signatures from block {}", chain_head.hash());
					return None;
				}
			};

			let epoch_transition_hash = epoch_manager.epoch_transition_hash;

			// walk the chain within current epoch backwards.
			// author == ec_recover(sig) known since the blocks are in the DB.
			// the empty steps messages in a header signal approval of the parent header.
			let ancestry_iter = itertools::repeat_call(move || {
				chain(hash).and_then(|header| {
					if header.number() == 0 { return None }

					let mut signers = vec![header.author().clone()];
					signers.extend(parent_empty_steps_signers.drain(..));

					if let Ok(empty_step_signers) = header_empty_steps_signers(&header) {
						let res = (hash, signers);
						trace!(target: "finality", "Ancestry iteration: yielding {:?}", res);

						hash = header.parent_hash().clone();
						parent_empty_steps_signers = empty_step_signers;

						Some(res)

					} else {
						warn!(target: "finality", "Failed to get empty step signatures from block {}", header.hash());
						None
					}
				})
			})
				.while_some()
				.take_while(|&(h, _)| h != epoch_transition_hash);

			if let Err(_) = epoch_manager.finality_checker.build_ancestry_subchain(ancestry_iter) {
				debug!(target: "engine", "inconsistent validator set within epoch");
				return None;
			}
		}

		{
			if let Ok(finalized) = epoch_manager.finality_checker.push_hash(chain_head.hash(), vec![chain_head.author().clone()]) {
				let mut finalized = finalized.into_iter();
				while let Some(finalized_hash) = finalized.next() {
					if let Some(pending) = transition_store(finalized_hash) {
						let finality_proof = ::std::iter::once(finalized_hash)
							.chain(finalized)
							.chain(epoch_manager.finality_checker.unfinalized_hashes())
							.map(|h| if h == chain_head.hash() {
								// chain closure only stores ancestry, but the chain head is also
								// unfinalized.
								chain_head.clone()
							} else {
								chain(h).expect("these headers fetched before when constructing finality checker; qed")
							})
							.collect::<Vec<Header>>();

						// this gives us the block number for `hash`, assuming it's ancestry.
						let signal_number = chain_head.number()
							- finality_proof.len() as BlockNumber
							+ 1;
						let finality_proof = ::rlp::encode_list(&finality_proof);
						epoch_manager.note_new_epoch();

						info!(target: "engine", "Applying validator set change signalled at block {}", signal_number);

						// We turn off can_propose here because upon validator set change there can
						// be two valid proposers for a single step: one from the old set and
						// one from the new.
						//
						// This way, upon encountering an epoch change, the proposer from the
						// new set will be forced to wait until the next step to avoid sealing a
						// block that breaks the invariant that the parent's step < the block's step.
						self.can_propose.store(false, AtomicOrdering::SeqCst);
						return Some(combine_proofs(signal_number, &pending.proof, &*finality_proof));
					}
				}
			}
		}

		None
	}

	fn epoch_verifier<'a>(&self, _header: &Header, proof: &'a [u8]) -> ConstructedVerifier<'a, EthereumMachine> {
		let (signal_number, set_proof, finality_proof) = match destructure_proofs(proof) {
			Ok(x) => x,
			Err(e) => return ConstructedVerifier::Err(e),
		};

		let first = signal_number == 0;
		match self.validators.epoch_set(first, &self.machine, signal_number, set_proof) {
			Ok((list, finalize)) => {
				let verifier = Box::new(EpochVerifier {
					step: self.step.clone(),
					subchain_validators: list,
				});

				match finalize {
					Some(finalize) => ConstructedVerifier::Unconfirmed(verifier, finality_proof, finalize),
					None => ConstructedVerifier::Trusted(verifier),
				}
			}
			Err(e) => ConstructedVerifier::Err(e),
		}
	}

	fn register_client(&self, client: Weak<EngineClient>) {
		*self.client.write() = Some(client.clone());
		self.validators.register_client(client);
	}

	fn set_signer(&self, ap: Arc<AccountProvider>, address: Address, password: String) {
		self.signer.write().set(ap, address, password);
	}

	fn sign(&self, hash: H256) -> Result<Signature, Error> {
		self.signer.read().sign(hash).map_err(Into::into)
	}

	fn snapshot_components(&self) -> Option<Box<::snapshot::SnapshotComponents>> {
		if self.immediate_transitions {
			None
		} else {
			Some(Box::new(::snapshot::PoaSnapshot))
		}
	}
}

#[cfg(test)]
mod tests {
	use std::sync::Arc;
	use std::sync::atomic::{AtomicUsize, Ordering as AtomicOrdering};
	use hash::keccak;
	use ethereum_types::{H520, U256};
	use header::Header;
	use rlp::encode;
	use block::*;
	use tests::helpers::*;
	use account_provider::AccountProvider;
	use spec::Spec;
	use engines::{Seal, Engine};
	use engines::validator_set::TestSet;
	use super::{AuthorityRoundParams, AuthorityRound};

	#[test]
	fn has_valid_metadata() {
		let engine = Spec::new_test_round().engine;
		assert!(!engine.name().is_empty());
		assert!(engine.version().major >= 1);
	}

	#[test]
	fn can_return_schedule() {
		let engine = Spec::new_test_round().engine;
		let schedule = engine.schedule(10000000);

		assert!(schedule.stack_limit > 0);
	}

	#[test]
	fn can_do_signature_verification_fail() {
		let engine = Spec::new_test_round().engine;
		let mut header: Header = Header::default();
		header.set_seal(vec![encode(&H520::default()).into_vec()]);

		let verify_result = engine.verify_block_external(&header);
		assert!(verify_result.is_err());
	}

	#[test]
	fn generates_seal_and_does_not_double_propose() {
		let tap = Arc::new(AccountProvider::transient_provider());
		let addr1 = tap.insert_account(keccak("1").into(), "1").unwrap();
		let addr2 = tap.insert_account(keccak("2").into(), "2").unwrap();

		let spec = Spec::new_test_round();
		let engine = &*spec.engine;
		let genesis_header = spec.genesis_header();
		let db1 = spec.ensure_db_good(get_temp_state_db(), &Default::default()).unwrap();
		let db2 = spec.ensure_db_good(get_temp_state_db(), &Default::default()).unwrap();
		let last_hashes = Arc::new(vec![genesis_header.hash()]);
		let b1 = OpenBlock::new(engine, Default::default(), false, db1, &genesis_header, last_hashes.clone(), addr1, (3141562.into(), 31415620.into()), vec![], false).unwrap();
		let b1 = b1.close_and_lock();
		let b2 = OpenBlock::new(engine, Default::default(), false, db2, &genesis_header, last_hashes, addr2, (3141562.into(), 31415620.into()), vec![], false).unwrap();
		let b2 = b2.close_and_lock();

		engine.set_signer(tap.clone(), addr1, "1".into());
		if let Seal::Regular(seal) = engine.generate_seal(b1.block(), &genesis_header) {
			assert!(b1.clone().try_seal(engine, seal).is_ok());
			// Second proposal is forbidden.
			assert!(engine.generate_seal(b1.block(), &genesis_header) == Seal::None);
		}

		engine.set_signer(tap, addr2, "2".into());
		if let Seal::Regular(seal) = engine.generate_seal(b2.block(), &genesis_header) {
			assert!(b2.clone().try_seal(engine, seal).is_ok());
			// Second proposal is forbidden.
			assert!(engine.generate_seal(b2.block(), &genesis_header) == Seal::None);
		}
	}

	#[test]
	fn checks_difficulty_in_generate_seal() {
		let tap = Arc::new(AccountProvider::transient_provider());
		let addr1 = tap.insert_account(keccak("1").into(), "1").unwrap();
		let addr2 = tap.insert_account(keccak("0").into(), "0").unwrap();

		let spec = Spec::new_test_round();
		let engine = &*spec.engine;

		let genesis_header = spec.genesis_header();
		let db1 = spec.ensure_db_good(get_temp_state_db(), &Default::default()).unwrap();
		let db2 = spec.ensure_db_good(get_temp_state_db(), &Default::default()).unwrap();
		let last_hashes = Arc::new(vec![genesis_header.hash()]);

		let b1 = OpenBlock::new(engine, Default::default(), false, db1, &genesis_header, last_hashes.clone(), addr1, (3141562.into(), 31415620.into()), vec![], false).unwrap();
		let b1 = b1.close_and_lock();
		let b2 = OpenBlock::new(engine, Default::default(), false, db2, &genesis_header, last_hashes, addr2, (3141562.into(), 31415620.into()), vec![], false).unwrap();
		let b2 = b2.close_and_lock();

		engine.set_signer(tap.clone(), addr1, "1".into());
		match engine.generate_seal(b1.block(), &genesis_header) {
			Seal::None | Seal::Proposal(_) => panic!("wrong seal"),
			Seal::Regular(_) => {
				engine.step();

				engine.set_signer(tap.clone(), addr2, "0".into());
				match engine.generate_seal(b2.block(), &genesis_header) {
					Seal::Regular(_) | Seal::Proposal(_) => panic!("sealed despite wrong difficulty"),
					Seal::None => {}
				}
			}
		}
	}

	#[test]
	fn proposer_switching() {
		let tap = AccountProvider::transient_provider();
		let addr = tap.insert_account(keccak("0").into(), "0").unwrap();
		let mut parent_header: Header = Header::default();
		parent_header.set_seal(vec![encode(&0usize).into_vec()]);
		parent_header.set_gas_limit("222222".parse::<U256>().unwrap());
		let mut header: Header = Header::default();
		header.set_number(1);
		header.set_gas_limit("222222".parse::<U256>().unwrap());
		header.set_author(addr);

		let engine = Spec::new_test_round().engine;

		let signature = tap.sign(addr, Some("0".into()), header.bare_hash()).unwrap();
		// Two validators.
		// Spec starts with step 2.
		header.set_seal(vec![encode(&2usize).into_vec(), encode(&(&*signature as &[u8])).into_vec()]);
		assert!(engine.verify_block_family(&header, &parent_header).is_ok());
		assert!(engine.verify_block_external(&header).is_err());
		header.set_seal(vec![encode(&1usize).into_vec(), encode(&(&*signature as &[u8])).into_vec()]);
		assert!(engine.verify_block_family(&header, &parent_header).is_ok());
		assert!(engine.verify_block_external(&header).is_ok());
	}

	#[test]
	fn rejects_future_block() {
		let tap = AccountProvider::transient_provider();
		let addr = tap.insert_account(keccak("0").into(), "0").unwrap();

		let mut parent_header: Header = Header::default();
		parent_header.set_seal(vec![encode(&0usize).into_vec()]);
		parent_header.set_gas_limit("222222".parse::<U256>().unwrap());
		let mut header: Header = Header::default();
		header.set_number(1);
		header.set_gas_limit("222222".parse::<U256>().unwrap());
		header.set_author(addr);

		let engine = Spec::new_test_round().engine;

		let signature = tap.sign(addr, Some("0".into()), header.bare_hash()).unwrap();
		// Two validators.
		// Spec starts with step 2.
		header.set_seal(vec![encode(&1usize).into_vec(), encode(&(&*signature as &[u8])).into_vec()]);
		assert!(engine.verify_block_family(&header, &parent_header).is_ok());
		assert!(engine.verify_block_external(&header).is_ok());
		header.set_seal(vec![encode(&5usize).into_vec(), encode(&(&*signature as &[u8])).into_vec()]);
		assert!(engine.verify_block_basic(&header).is_err());
	}

	#[test]
	fn rejects_step_backwards() {
		let tap = AccountProvider::transient_provider();
		let addr = tap.insert_account(keccak("0").into(), "0").unwrap();

		let mut parent_header: Header = Header::default();
		parent_header.set_seal(vec![encode(&4usize).into_vec()]);
		parent_header.set_gas_limit("222222".parse::<U256>().unwrap());
		let mut header: Header = Header::default();
		header.set_number(1);
		header.set_gas_limit("222222".parse::<U256>().unwrap());
		header.set_author(addr);

		let engine = Spec::new_test_round().engine;

		let signature = tap.sign(addr, Some("0".into()), header.bare_hash()).unwrap();
		// Two validators.
		// Spec starts with step 2.
		header.set_seal(vec![encode(&5usize).into_vec(), encode(&(&*signature as &[u8])).into_vec()]);
		assert!(engine.verify_block_family(&header, &parent_header).is_ok());
		header.set_seal(vec![encode(&3usize).into_vec(), encode(&(&*signature as &[u8])).into_vec()]);
		assert!(engine.verify_block_family(&header, &parent_header).is_err());
	}

	#[test]
	fn reports_skipped() {
		let last_benign = Arc::new(AtomicUsize::new(0));
		let params = AuthorityRoundParams {
			step_duration: 1,
			start_step: Some(1),
			validators: Box::new(TestSet::new(Default::default(), last_benign.clone())),
			validate_score_transition: 0,
			validate_step_transition: 0,
			immediate_transitions: true,
			maximum_uncle_count_transition: 0,
			maximum_uncle_count: 0,
			block_reward: Default::default(),
		};

		let aura = {
			let mut c_params = ::spec::CommonParams::default();
			c_params.gas_limit_bound_divisor = 5.into();
			let machine = ::machine::EthereumMachine::regular(c_params, Default::default());
			AuthorityRound::new(params, machine).unwrap()
		};

		let mut parent_header: Header = Header::default();
		parent_header.set_seal(vec![encode(&1usize).into_vec()]);
		parent_header.set_gas_limit("222222".parse::<U256>().unwrap());
		let mut header: Header = Header::default();
		header.set_number(1);
		header.set_gas_limit("222222".parse::<U256>().unwrap());
		header.set_seal(vec![encode(&3usize).into_vec()]);

		// Do not report when signer not present.
		assert!(aura.verify_block_family(&header, &parent_header).is_ok());
		assert_eq!(last_benign.load(AtomicOrdering::SeqCst), 0);

		aura.set_signer(Arc::new(AccountProvider::transient_provider()), Default::default(), Default::default());

		assert!(aura.verify_block_family(&header, &parent_header).is_ok());
		assert_eq!(last_benign.load(AtomicOrdering::SeqCst), 1);
	}

	#[test]
	fn test_uncles_transition() {
		let last_benign = Arc::new(AtomicUsize::new(0));
		let params = AuthorityRoundParams {
			step_duration: 1,
			start_step: Some(1),
			validators: Box::new(TestSet::new(Default::default(), last_benign.clone())),
			validate_score_transition: 0,
			validate_step_transition: 0,
			immediate_transitions: true,
			maximum_uncle_count_transition: 1,
			maximum_uncle_count: 0,
			block_reward: Default::default(),
		};

		let aura = {
			let mut c_params = ::spec::CommonParams::default();
			c_params.gas_limit_bound_divisor = 5.into();
			let machine = ::machine::EthereumMachine::regular(c_params, Default::default());
			AuthorityRound::new(params, machine).unwrap()
		};

		assert_eq!(aura.maximum_uncle_count(0), 2);
		assert_eq!(aura.maximum_uncle_count(1), 0);
		assert_eq!(aura.maximum_uncle_count(100), 0);
	}

    #[test]
    #[should_panic(expected="counter is too high")]
    fn test_counter_increment_too_high() {
        use super::Step;
        let step = Step {
            calibrate: false,
            inner: AtomicUsize::new(::std::usize::MAX),
            duration: 1,
        };
        step.increment();
	}

	#[test]
	#[should_panic(expected="counter is too high")]
	fn test_counter_duration_remaining_too_high() {
		use super::Step;
		let step = Step {
			calibrate: false,
			inner: AtomicUsize::new(::std::usize::MAX),
			duration: 1,
		};
		step.duration_remaining();
	}

	#[test]
	#[should_panic(expected="authority_round: step duration can't be zero")]
	fn test_step_duration_zero() {
		let last_benign = Arc::new(AtomicUsize::new(0));
		let params = AuthorityRoundParams {
			step_duration: 0,
			start_step: Some(1),
			validators: Box::new(TestSet::new(Default::default(), last_benign.clone())),
			validate_score_transition: 0,
			validate_step_transition: 0,
			immediate_transitions: true,
			maximum_uncle_count_transition: 0,
			maximum_uncle_count: 0,
			block_reward: Default::default(),
		};

		let mut c_params = ::spec::CommonParams::default();
		c_params.gas_limit_bound_divisor = 5.into();
		let machine = ::machine::EthereumMachine::regular(c_params, Default::default());
		AuthorityRound::new(params, machine).unwrap();
	}
}
<|MERGE_RESOLUTION|>--- conflicted
+++ resolved
@@ -41,14 +41,8 @@
 use ethkey::{public_to_address, recover, verify_address, Signature};
 use io::{IoContext, IoHandler, TimerToken, IoService};
 use itertools::{self, Itertools};
-<<<<<<< HEAD
 use rlp::{encode, Decodable, DecoderError, Encodable, RlpStream, UntrustedRlp};
-use bigint::prelude::{U256, U128};
-use bigint::hash::{H256, H520};
-=======
-use rlp::{UntrustedRlp, encode};
 use ethereum_types::{H256, H520, Address, U128, U256};
->>>>>>> bc8216a8
 use semantic_version::SemanticVersion;
 use parking_lot::{Mutex, RwLock};
 use unexpected::{Mismatch, OutOfBounds};
@@ -387,7 +381,6 @@
 
 		let headers: Vec<Header> = otry!(UntrustedRlp::new(proof).as_list().ok());
 
-<<<<<<< HEAD
 		{
 			let mut push_header = |parent_header: &Header, header: Option<&Header>| {
 				// ensure all headers have correct number of seal fields so we can `verify_external`
@@ -395,7 +388,7 @@
 				if parent_header.seal().len() != 3 { return None }
 				if header.iter().any(|h| h.seal().len() != 3) { return None }
 				// `verify_external` checks that signature is correct and author == signer.
-				otry!(verify_external(parent_header, &self.subchain_validators, &*self.step, |_| {}).ok());
+				otry!(verify_external(parent_header, &self.subchain_validators).ok());
 
 				let mut signers = match header {
 					Some(header) => otry!(header_empty_steps_signers(header).ok()),
@@ -412,15 +405,6 @@
 			for window in headers.windows(2) {
 				otry!(push_header(&window[0], Some(&window[1])));
 			}
-=======
-		for header in &headers {
-			// ensure all headers have correct number of seal fields so we can `verify_external`
-			// without panic.
-			//
-			// `verify_external` checks that signature is correct and author == signer.
-			if header.seal().len() != 2 { return None }
-			otry!(verify_external(header, &self.subchain_validators).ok());
->>>>>>> bc8216a8
 
 			if let Some(last) = headers.last() {
 				otry!(push_header(last, None));
@@ -429,17 +413,6 @@
 
 		if finalized.is_empty() { None } else { Some(finalized) }
 	}
-}
-
-<<<<<<< HEAD
-// Report misbehavior
-#[derive(Debug)]
-#[allow(dead_code)]
-enum Report {
-	// Malicious behavior
-	Malicious(Address, BlockNumber, Bytes),
-	// benign misbehavior
-	Benign(Address, BlockNumber),
 }
 
 fn header_seal_hash(header: &Header, empty_steps: &[u8]) -> H256 {
@@ -448,8 +421,6 @@
 	keccak(message)
 }
 
-=======
->>>>>>> bc8216a8
 fn header_step(header: &Header) -> Result<usize, ::rlp::DecoderError> {
 	UntrustedRlp::new(&header.seal().get(0).expect("was either checked with verify_block_basic or is genesis; has 3 fields; qed (Make sure the spec file has a correct genesis seal)")).as_val()
 }
@@ -498,23 +469,6 @@
 			trace!(target: "engine", "verify_timestamp: block too early");
 			Err(BlockError::TemporarilyInvalid(oob).into())
 		},
-<<<<<<< HEAD
-		Ok(_) => {
-			let proposer_signature = header_signature(header)?;
-			let correct_proposer = validators.get(header.parent_hash(), header_step);
-			let is_invalid_proposer = *header.author() != correct_proposer || {
-				let header_seal_hash = header_seal_hash(header, header_empty_steps_raw(header));
-				!verify_address(&correct_proposer, &proposer_signature, &header_seal_hash)?
-			};
-
-			if is_invalid_proposer {
-				trace!(target: "engine", "verify_block_external: bad proposer for step: {}", header_step);
-				Err(EngineError::NotProposer(Mismatch { expected: correct_proposer, found: header.author().clone() }))?
-			} else {
-				Ok(())
-			}
-		}
-=======
 		Ok(_) => Ok(()),
 	}
 }
@@ -524,15 +478,16 @@
 
 	let proposer_signature = header_signature(header)?;
 	let correct_proposer = validators.get(header.parent_hash(), header_step);
-	let is_invalid_proposer = *header.author() != correct_proposer ||
-		!verify_address(&correct_proposer, &proposer_signature, &header.bare_hash())?;
+	let is_invalid_proposer = *header.author() != correct_proposer || {
+		let header_seal_hash = header_seal_hash(header, header_empty_steps_raw(header));
+		!verify_address(&correct_proposer, &proposer_signature, &header_seal_hash)?
+	};
 
 	if is_invalid_proposer {
 		trace!(target: "engine", "verify_block_external: bad proposer for step: {}", header_step);
 		Err(EngineError::NotProposer(Mismatch { expected: correct_proposer, found: header.author().clone() }))?
 	} else {
 		Ok(())
->>>>>>> bc8216a8
 	}
 }
 
@@ -940,7 +895,6 @@
 			Err(EngineError::DoubleVote(header.author().clone()))?;
 		}
 
-<<<<<<< HEAD
 		// FIXME: report author
 		// Verify empty steps
 		let empty_steps = header_empty_steps(header)?;
@@ -958,21 +912,6 @@
 			if !empty_step.verify(&*self.validators).unwrap_or(false) {
 				Err(EngineError::InsufficientProof(
 					format!("invalid empty step proof: {:?}", empty_step)))?;
-=======
-		// Report skipped primaries.
-		if let (true, Some(me)) = (step > parent_step + 1, self.signer.read().address()) {
-			debug!(target: "engine", "Author {} built block with step gap. current step: {}, parent step: {}",
-				header.author(), step, parent_step);
-			let mut reported = HashSet::new();
-			for s in parent_step + 1..step {
-				let skipped_primary = step_proposer(&*self.validators, &parent.hash(), s);
-				// Do not report this signer.
-				if skipped_primary != me {
-					self.validators.report_benign(&skipped_primary, set_number, header.number());
-				}
-				// Stop reporting once validators start repeating.
-				if !reported.insert(skipped_primary) { break; }
->>>>>>> bc8216a8
 			}
 		}
 
@@ -1488,4 +1427,4 @@
 		let machine = ::machine::EthereumMachine::regular(c_params, Default::default());
 		AuthorityRound::new(params, machine).unwrap();
 	}
-}
+}