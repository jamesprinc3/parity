--- conflicted
+++ resolved
@@ -23,14 +23,9 @@
 
 // util
 use util::{Bytes, PerfTimer, Itertools, Mutex, RwLock};
-<<<<<<< HEAD
 use util::journaldb::{self, JournalDB};
 use util::{U256, H256, H520, Address, H2048, Uint};
 use util::sha3::*;
-=======
-use util::journaldb;
-use util::{U256, H256, Address, H2048, Uint};
->>>>>>> 443eb197
 use util::TrieFactory;
 use util::kvdb::*;
 
